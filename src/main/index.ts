--- conflicted
+++ resolved
@@ -1,18 +1,15 @@
 import { app, BrowserWindow, globalShortcut } from "electron";
 import fs from "fs";
 import path from "path";
-<<<<<<< HEAD
 import os from 'os';
 import {setAutoFreeze} from "immer";
 import {setupGlobalContext} from "@/shared/global-context/main";
 import {setupI18n} from "@/shared/i18n/main";
 import {handleDeepLink} from "./deep-link";
-=======
 import { setAutoFreeze } from "immer";
 import { setupGlobalContext } from "@/shared/global-context/main";
 import { setupI18n } from "@/shared/i18n/main";
 import { handleDeepLink } from "./deep-link";
->>>>>>> 4c88d04e
 import logger from "@shared/logger/main";
 import { PlayerState } from "@/common/constant";
 import ThumbBarUtil from "@/common/thumb-bar-util";
