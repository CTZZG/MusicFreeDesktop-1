import { IAppState, ICommand } from "@shared/message-bus/type";
import { IWindowManager } from "@/types/main/window-manager";
import { BrowserWindow, ipcMain, MessageChannelMain } from "electron";
import { PlayerState, RepeatMode } from "@/common/constant";
import EventEmitter from "eventemitter3";

/**
 * 消息总线
 * 包括应用状态、指令的同步
 */
class MessageBus {

    private windowManager: IWindowManager;
    private extensionWindowIds = new Set<number>();
    private appState: IAppState = {
        musicItem: null,
        playerState: PlayerState.None,
        repeatMode: RepeatMode.Loop,
        lyricText: null,
    };
    private ee = new EventEmitter<{
        stateChanged: [IAppState, IAppState]
    }>();
    private commandEE = new EventEmitter();

    public setup(windowManager: IWindowManager) {
        this.windowManager = windowManager;

        // 配置现有窗口
        const extensionWindows = this.windowManager.getExtensionWindows();
        for (const bWindow of extensionWindows) {
            this.createPortForExtensionWindow(bWindow);
        }
        windowManager.on("WindowCreated", (data) => {
            if (data.windowName !== "main") {
                this.createPortForExtensionWindow(data.browserWindow);
            }
        });

        ipcMain.on("@shared/message-bus/sync-app-state", (_, data: IAppState) => {
            this.appState = {
                ...this.appState,
                ...data,
            };
            this.ee.emit("stateChanged", this.appState, data);
<<<<<<< HEAD
        })

        ipcMain.on("@shared/message-bus/command", (_, { command, data }) => {
            this.commandEE.emit(command, data);
        })
=======
        });
>>>>>>> 4c88d04e
    }

    public onAppStateChange(cb: (state: IAppState, changedAppState: IAppState) => void) {
        this.ee.on("stateChanged", cb);
    }

    public onCommand<T extends keyof ICommand>(command: T, cb: (data: ICommand[T]) => void) {
        this.commandEE.on(command, cb);
    }

    public syncAppState(patch: Partial<IAppState>) {
        this.appState = {
            ...this.appState,
            ...patch,
        };
        this.ee.emit("stateChanged", this.appState, patch);

        const allWindows = this.windowManager.getAllWindows();
        for(const bWindow of allWindows) {
            bWindow.webContents.send("@shared/message-bus/message", {
                type: "app-state-changed",
                payload: {
                    patch,
                },
                timestamp: Date.now()
            });
        }
    }

    /**
     * 发送指令
     * @param command 指令
     * @param data 数据
     */
    public sendCommand<T extends keyof ICommand>(command: T, data?: ICommand[T]) {
        const mainWindow = this.windowManager.mainWindow;
        if (mainWindow) {
            mainWindow.webContents.send("@shared/message-bus/message", {
                type: "command",
                payload: {
                    command,
                    data,
                },
                timestamp: Date.now(),
            });
        }
    }

    public getAppState() {
        return this.appState;
    }

    // 创建通信端口
    private createPortForExtensionWindow(bWindow: BrowserWindow) {
        const mainWindow = this.windowManager.mainWindow;
        if (!mainWindow || bWindow === mainWindow) {
            return;
        }
        const { port1, port2 } = new MessageChannelMain();
        const extWindowId = bWindow.id;
        this.extensionWindowIds.add(extWindowId);

        // 通知主窗口更新
        mainWindow.webContents.postMessage("port", {
            payload: extWindowId,
            type: "mount",
            timestamp: Date.now(),
        }, [port1]);

        bWindow.webContents.postMessage("port", null, [port2]);
        bWindow.on("close", () => {
            mainWindow.webContents.postMessage("port", {
                payload: extWindowId,
                type: "unmount",
                timestamp: Date.now(),
            });
            this.extensionWindowIds.delete(extWindowId);
        });

    }
}


const messageBus = new MessageBus();
export default messageBus;<|MERGE_RESOLUTION|>--- conflicted
+++ resolved
@@ -43,15 +43,11 @@
                 ...data,
             };
             this.ee.emit("stateChanged", this.appState, data);
-<<<<<<< HEAD
         })
 
         ipcMain.on("@shared/message-bus/command", (_, { command, data }) => {
             this.commandEE.emit(command, data);
         })
-=======
-        });
->>>>>>> 4c88d04e
     }
 
     public onAppStateChange(cb: (state: IAppState, changedAppState: IAppState) => void) {
