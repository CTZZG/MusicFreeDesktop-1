--- conflicted
+++ resolved
@@ -87,19 +87,7 @@
 }
 
 function sendCommand<K extends keyof ICommand>(command: K, data: ICommand[K]) {
-<<<<<<< HEAD
   ipcRenderer.send("@shared/message-bus/command", { command, data });
-=======
-    ee.emit(
-        "command",
-        {
-            command: command,
-            data: data,
-            timestamp: Date.now(),
-        },
-        -1,
-    );
->>>>>>> 4c88d04e
 }
 
 function syncAppState(appState: IAppState, to?: "main" | number) {
